import numpy as np
import delayedarray as da
from mattress import tatamize
from scranpy.normalization import (
    LogNormCountsOptions, 
    log_norm_counts, 
    CenterSizeFactorsOptions
)

__author__ = "ltla, jkanche"
__copyright__ = "ltla, jkanche"
__license__ = "MIT"


def test_log_norm_counts(mock_data):
    x = mock_data.x
    y = tatamize(x)
    result = log_norm_counts(y)

    # Comparison to a reference.
    sf = x.sum(0)
    csf = sf / sf.mean()
    ref = np.log2(x[0, :] / csf + 1)
    assert np.allclose(result.row(0), ref)

    # Works without centering.
    result_uncentered = log_norm_counts(y, LogNormCountsOptions(center=False))
    assert np.allclose(result_uncentered.row(0), np.log2(x[0, :] / sf + 1))

<<<<<<< HEAD
    result_blocked = log_norm_counts(y, LogNormCountsOptions(block=mock_data.block))
=======
    # Works with blocking.
    result_blocked = log_norm_counts(
        y, 
        LogNormCountsOptions(
            center_size_factors_options=CenterSizeFactorsOptions(
                block=mock_data.block
            )
        )
    )
>>>>>>> 0c0ac4e4
    first_blocked = result_blocked.row(0)
    assert np.allclose(first_blocked, ref) is False

    # Same results after parallelization.
    result_parallel = log_norm_counts(y, LogNormCountsOptions(num_threads=3))
    assert (result.row(0) == result_parallel.row(0)).all()
    last = result.nrow() - 1
    assert (result.row(last) == result_parallel.row(last)).all()


def test_log_norm_counts_matrix(mock_data):
    x = mock_data.x

    ref = log_norm_counts(x, LogNormCountsOptions())
    assert isinstance(ref, da.DelayedArray)

    sf = x.sum(axis=0)
    out = log_norm_counts(x, LogNormCountsOptions(size_factors=sf))
    assert isinstance(out, da.DelayedArray)
    assert np.allclose(out[:,0], ref[:,0])

    sf = x.sum(axis=0)
    out = log_norm_counts(x, LogNormCountsOptions(size_factors=sf, center=False))
    assert isinstance(out, da.DelayedArray)
    assert np.allclose(out[:,0], np.log(x[:,0]/sf[0] + 1)/np.log(2))

    out = log_norm_counts(x, LogNormCountsOptions(size_factors=sf, delayed=False))
    assert isinstance(out, np.ndarray)
    assert np.allclose(out[:,0], ref[:,0])
<|MERGE_RESOLUTION|>--- conflicted
+++ resolved
@@ -27,9 +27,6 @@
     result_uncentered = log_norm_counts(y, LogNormCountsOptions(center=False))
     assert np.allclose(result_uncentered.row(0), np.log2(x[0, :] / sf + 1))
 
-<<<<<<< HEAD
-    result_blocked = log_norm_counts(y, LogNormCountsOptions(block=mock_data.block))
-=======
     # Works with blocking.
     result_blocked = log_norm_counts(
         y, 
@@ -39,7 +36,6 @@
             )
         )
     )
->>>>>>> 0c0ac4e4
     first_blocked = result_blocked.row(0)
     assert np.allclose(first_blocked, ref) is False
 
