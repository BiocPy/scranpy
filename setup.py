--- conflicted
+++ resolved
@@ -19,7 +19,6 @@
                     "scranpy.core",
                     [
                         "src/scranpy/lib/per_cell_rna_qc_metrics.cpp",
-<<<<<<< HEAD
                         "src/scranpy/lib/model_gene_variances.cpp"
                         "src/scranpy/lib/run_pca.cpp"
                     ],
@@ -29,18 +28,11 @@
                         "extern/irlba/include",
                         "extern/aarand/include",
                         "extern/weightedlowess/include"
-                    ] + mattress.includes(),
-=======
                         "src/scranpy/lib/log_norm_counts.cpp",
                         "src/scranpy/lib/suggest_rna_qc_filters.cpp",
                         "src/scranpy/lib/model_gene_variances.cpp",
-                    ],
-                    include_dirs=[
-                        "extern/libscran/include",
-                        "extern/weightedlowess/include",
                     ]
                     + mattress.includes(),
->>>>>>> aff1e4d7
                     language="c++",
                     extra_compile_args=[
                         "-std=c++17",
