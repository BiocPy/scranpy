--- conflicted
+++ resolved
@@ -19,12 +19,9 @@
                     "scranpy.core",
                     [
                         "src/scranpy/lib/per_cell_rna_qc_metrics.cpp",
-<<<<<<< HEAD
                         "src/scranpy/lib/log_norm_counts.cpp",
-=======
                         "src/scranpy/lib/suggest_rna_qc_filters.cpp",
                         "src/scranpy/lib/model_gene_variances.cpp",
->>>>>>> b089939f
                     ],
                     include_dirs=[
                         "extern/libscran/include",
