"""
    Setup file for scranpy.
    Use setup.cfg to configure your project.

    This file was generated with PyScaffold 4.5.
    PyScaffold helps you to put up the scaffold of your new Python project.
    Learn more under: https://pyscaffold.org/
"""
from setuptools import setup
from setuptools.extension import Extension

import mattress

if __name__ == "__main__":
    try:
        setup(
            use_scm_version={"version_scheme": "no-guess-dev"},
            ext_modules=[
                Extension(
                    "scranpy.core",
                    [
                        "src/scranpy/lib/per_cell_rna_qc_metrics.cpp",
<<<<<<< HEAD
                        "src/scranpy/lib/run_pca.cpp"
                    ],
                    include_dirs=[
                        "extern/libscran/include",
                        "extern/eigen",
                        "extern/irlba/include",
                        "extern/aarand/include",
=======
                        "src/scranpy/lib/model_gene_variances.cpp"
                    ],
                    include_dirs=[
                        "extern/libscran/include",
                        "extern/weightedlowess/include"
>>>>>>> d4e1109a
                    ] + mattress.includes(),
                    language="c++",
                    extra_compile_args=[
                        "-std=c++17",
                    ],
                )
            ],
        )
    except:  # noqa
        print(
            "\n\nAn error occurred while building the project, "
            "please ensure you have the most updated version of setuptools, "
            "setuptools_scm and wheel with:\n"
            "   pip install -U setuptools setuptools_scm wheel\n\n"
        )
        raise<|MERGE_RESOLUTION|>--- conflicted
+++ resolved
@@ -20,7 +20,7 @@
                     "scranpy.core",
                     [
                         "src/scranpy/lib/per_cell_rna_qc_metrics.cpp",
-<<<<<<< HEAD
+                        "src/scranpy/lib/model_gene_variances.cpp"
                         "src/scranpy/lib/run_pca.cpp"
                     ],
                     include_dirs=[
@@ -28,13 +28,7 @@
                         "extern/eigen",
                         "extern/irlba/include",
                         "extern/aarand/include",
-=======
-                        "src/scranpy/lib/model_gene_variances.cpp"
-                    ],
-                    include_dirs=[
-                        "extern/libscran/include",
                         "extern/weightedlowess/include"
->>>>>>> d4e1109a
                     ] + mattress.includes(),
                     language="c++",
                     extra_compile_args=[
