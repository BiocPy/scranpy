import ctypes as ct
import os

__author__ = "ltla"
__copyright__ = "ltla"
__license__ = "MIT"


def load_dll() -> ct.CDLL:
    """load the shared library.

    usually starts with core.<platform>.<so or dll>.

    Returns:
        ct.CDLL: shared object.
    """
    dirname = os.path.dirname(os.path.abspath(__file__))
    contents = os.listdir(dirname)
    for x in contents:
        if x.startswith("core") and not x.endswith("py"):
            return ct.CDLL(os.path.join(dirname, x))


lib = load_dll()
lib.per_cell_rna_qc_metrics.argtypes = [
    ct.c_void_p,
    ct.c_int,
    ct.c_void_p,
    ct.c_void_p,
    ct.c_void_p,
    ct.c_void_p,
    ct.c_int,
]

<<<<<<< HEAD
lib.fetch_simple_pca_coordinates.argtypes = [ ct.c_void_p ]
lib.fetch_simple_pca_coordinates.restype = ct.c_void_p
lib.fetch_simple_pca_variance_explained.argtypes = [ ct.c_void_p ]
lib.fetch_simple_pca_variance_explained.restype = ct.c_void_p
lib.fetch_simple_pca_total_variance.argtypes = [ ct.c_void_p ]
lib.fetch_simple_pca_total_variance.restype = ct.c_double
lib.fetch_simple_pca_num_dims.argtypes = [ ct.c_void_p ]
lib.fetch_simple_pca_num_dims.restype = ct.c_int
lib.free_simple_pca.argtypes = [ ct.c_void_p ]
lib.run_simple_pca.argtypes = [ 
    ct.c_void_p,
    ct.c_int,
    ct.c_uint8,
    ct.c_void_p,
    ct.c_uint8,
    ct.c_int
]
lib.run_simple_pca.restype = ct.c_void_p
=======
lib.model_gene_variances.argtypes = [
    ct.c_void_p,
    ct.c_void_p,
    ct.c_void_p,
    ct.c_void_p,
    ct.c_void_p,
    ct.c_double,
    ct.c_int,
]

lib.model_gene_variances_blocked.argtypes = [
    ct.c_void_p,
    ct.c_void_p,
    ct.c_void_p,
    ct.c_void_p,
    ct.c_void_p,
    ct.c_int,
    ct.c_void_p,
    ct.c_void_p,
    ct.c_void_p,
    ct.c_void_p,
    ct.c_void_p,
    ct.c_double,
    ct.c_int,
]
>>>>>>> d4e1109a
<|MERGE_RESOLUTION|>--- conflicted
+++ resolved
@@ -32,26 +32,6 @@
     ct.c_int,
 ]
 
-<<<<<<< HEAD
-lib.fetch_simple_pca_coordinates.argtypes = [ ct.c_void_p ]
-lib.fetch_simple_pca_coordinates.restype = ct.c_void_p
-lib.fetch_simple_pca_variance_explained.argtypes = [ ct.c_void_p ]
-lib.fetch_simple_pca_variance_explained.restype = ct.c_void_p
-lib.fetch_simple_pca_total_variance.argtypes = [ ct.c_void_p ]
-lib.fetch_simple_pca_total_variance.restype = ct.c_double
-lib.fetch_simple_pca_num_dims.argtypes = [ ct.c_void_p ]
-lib.fetch_simple_pca_num_dims.restype = ct.c_int
-lib.free_simple_pca.argtypes = [ ct.c_void_p ]
-lib.run_simple_pca.argtypes = [ 
-    ct.c_void_p,
-    ct.c_int,
-    ct.c_uint8,
-    ct.c_void_p,
-    ct.c_uint8,
-    ct.c_int
-]
-lib.run_simple_pca.restype = ct.c_void_p
-=======
 lib.model_gene_variances.argtypes = [
     ct.c_void_p,
     ct.c_void_p,
@@ -77,4 +57,22 @@
     ct.c_double,
     ct.c_int,
 ]
->>>>>>> d4e1109a
+
+lib.fetch_simple_pca_coordinates.argtypes = [ ct.c_void_p ]
+lib.fetch_simple_pca_coordinates.restype = ct.c_void_p
+lib.fetch_simple_pca_variance_explained.argtypes = [ ct.c_void_p ]
+lib.fetch_simple_pca_variance_explained.restype = ct.c_void_p
+lib.fetch_simple_pca_total_variance.argtypes = [ ct.c_void_p ]
+lib.fetch_simple_pca_total_variance.restype = ct.c_double
+lib.fetch_simple_pca_num_dims.argtypes = [ ct.c_void_p ]
+lib.fetch_simple_pca_num_dims.restype = ct.c_int
+lib.free_simple_pca.argtypes = [ ct.c_void_p ]
+lib.run_simple_pca.argtypes = [ 
+    ct.c_void_p,
+    ct.c_int,
+    ct.c_uint8,
+    ct.c_void_p,
+    ct.c_uint8,
+    ct.c_int
+]
+lib.run_simple_pca.restype = ct.c_void_p