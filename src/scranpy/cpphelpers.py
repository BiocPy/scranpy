--- conflicted
+++ resolved
@@ -20,6 +20,10 @@
         if x.startswith("core") and not x.endswith("py"):
             return ct.CDLL(os.path.join(dirname, x))
 
+    raise Exception(
+        "Cannot find the shared object file! Report this issue on github."
+    )
+
 
 lib = load_dll()
 lib.per_cell_rna_qc_metrics.argtypes = [
@@ -32,11 +36,20 @@
     ct.c_int,
 ]
 
-<<<<<<< HEAD
 lib.suggest_rna_qc_filters.argtypes = [
     ct.c_int,
     ct.c_int,
-=======
+    ct.c_void_p,
+    ct.c_void_p,
+    ct.c_void_p,
+    ct.c_int,
+    ct.c_void_p,
+    ct.c_void_p,
+    ct.c_void_p,
+    ct.c_void_p,
+    ct.c_double,
+]
+
 lib.model_gene_variances.argtypes = [
     ct.c_void_p,
     ct.c_void_p,
@@ -50,7 +63,6 @@
 lib.model_gene_variances_blocked.argtypes = [
     ct.c_void_p,
     ct.c_void_p,
->>>>>>> d4e1109a
     ct.c_void_p,
     ct.c_void_p,
     ct.c_void_p,
@@ -59,12 +71,7 @@
     ct.c_void_p,
     ct.c_void_p,
     ct.c_void_p,
-<<<<<<< HEAD
-    ct.c_double
-]
-=======
     ct.c_void_p,
     ct.c_double,
     ct.c_int,
-]
->>>>>>> d4e1109a
+]