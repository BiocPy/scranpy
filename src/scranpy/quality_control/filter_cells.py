from typing import Sequence

import numpy as np
from mattress import TatamiNumericPointer, tatamize

from .. import cpphelpers as lib
from .._logging import logger
from ..types import MatrixTypes
from ..utils import to_logical

__author__ = "ltla, jkanche"
__copyright__ = "ltla, jkanche"
__license__ = "MIT"


def filter_cells(x: MatrixTypes, filter: Sequence, discard: bool = True):
    """Filter out low-quality cells.

    Args:
        x (MatrixTypes): Input matrix, either as a TatamiNumericPointer or
            something that can converted into one.
        filter (Sequence): Array containing integer indices or booleans,
            specifying the columns of `x` to keep/discard.
        discard (bool): Whether to discard the cells listed in `filter`.
            If `false`, the specified cells are retained instead, and all
            other cells are discarded.

    Returns:
        If `x` is a TatamiNumericPointer, a TatamiNumericPointer is returned
        containing the filtered matrix.
    """
    if filter.dtype != np.bool_:
        filter = to_logical(filter, x.ncol())
<<<<<<< HEAD
=======
    else:
        filter = filter.astype(np.uint8)
>>>>>>> e807a683

    if len(filter) != x.ncol():
        raise ValueError("length of 'filter' should equal number of columns in 'x'")

    if not isinstance(x, TatamiNumericPointer):
        raise ValueError("coming soon when DelayedArray support is implemented")

    outptr = lib.filter_cells(x.ptr, filter.ctypes.data, discard)
    return TatamiNumericPointer(ptr=outptr, obj=x.obj)<|MERGE_RESOLUTION|>--- conflicted
+++ resolved
@@ -31,11 +31,8 @@
     """
     if filter.dtype != np.bool_:
         filter = to_logical(filter, x.ncol())
-<<<<<<< HEAD
-=======
     else:
         filter = filter.astype(np.uint8)
->>>>>>> e807a683
 
     if len(filter) != x.ncol():
         raise ValueError("length of 'filter' should equal number of columns in 'x'")
