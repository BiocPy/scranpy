--- conflicted
+++ resolved
@@ -37,10 +37,7 @@
 
     return FactorizedArray(levels=levels, indices=output)
 
-<<<<<<< HEAD
-=======
 
->>>>>>> 9dc8584f
 def to_logical(indices: Sequence, length: int) -> np.ndarray:
     """Convert indices to a logical array.
 
@@ -55,8 +52,4 @@
     """
     output = np.zeros((length,), dtype=np.uint8)
     output[indices] = 1
-<<<<<<< HEAD
-    return output 
-=======
-    return output
->>>>>>> 9dc8584f
+    return output