from dataclasses import dataclass
from functools import singledispatchmethod

from typing import Optional, Mapping
from singlecellexperiment import SingleCellExperiment
from biocframe import BiocFrame
from numpy import ndarray, array, log1p, log
from igraph import Graph
from mattress import TatamiNumericPointer
from delayedarray import DelayedArray

from .. import dimensionality_reduction as dimred
from ..types import MatrixTypes


@dataclass
class AnalyzeResults:
    """Results across all analyis steps from :py:meth:`~scranpy.analyze.analyze.analyze`.

    Attributes:
        rna_quality_control_metrics (BiocFrame, optional):
            Output of :py:meth:`~scranpy.quality_control.rna.per_cell_rna_qc_metrics`.

        rna_quality_control_thresholds (BiocFrame, optional):
            Output of :py:meth:`~scranpy.quality_control.rna.suggest_rna_qc_filters`.

        rna_quality_control_filter (ndarray, optional):
            Output of :py:meth:`~scranpy.quality_control.rna.create_rna_qc_filter`.

        size_factors (ndarray, optional):
            Array of length equal to the number of cells in the dataset (usually after quality filtering),
            containing the size factor for each cell.

        gene_variances (BiocFrame, optional):
            Output of :py:meth:`~scranpy.feature_selection.model_gene_variances.model_gene_variances`.

        hvgs (ndarray, optional):
            Output of :py:meth:`~scranpy.feature_selection.choose_hvgs.choose_hvgs`.

        pca (PcaResult, optional):
            Output of :py:meth:`~scranpy.dimensionality_reduction.run_pca.run_pca`.

        tsne (TsneEmbedding, optional):
            Output of :py:meth:`~scranpy.dimensionality_reduction.run_tsne.run_tsne`.

        umap (UmapEmbedding, optional):
            Output of :py:meth:`~scranpy.dimensionality_reduction.run_umap.run_umap`.

        snn_graph (Graph, optional):
            Output of :py:meth:`~scranpy.clustering.build_snn_graph.build_snn_graph`.

        clusters (List, optional):
            List of length equal to the number of cells in the (filtered) dataset,
            containing the cluster assignment for each cell.

        markers (Mapping, optional):
            Output of :py:meth:`~scranpy.marker_detection.score_markers.score_markers`.
    """

    rna_quality_control_subsets: Optional[dict] = None

    rna_quality_control_metrics: Optional[BiocFrame] = None

    rna_quality_control_thresholds: Optional[BiocFrame] = None

    rna_quality_control_filter: Optional[ndarray] = None

    size_factors: Optional[ndarray] = None

    gene_variances: Optional[BiocFrame] = None

    hvgs: Optional[ndarray] = None

    pca: Optional[dimred.PcaResult] = None

    tsne: Optional[dimred.TsneEmbedding] = None

    umap: Optional[dimred.UmapEmbedding] = None

    snn_graph: Optional[Graph] = None

    clusters: Optional[list] = None

    markers: Optional[Mapping] = None

    def __to_sce(self, x: MatrixTypes, assay: str, include_gene_data: bool = False):
        if isinstance(x, TatamiNumericPointer):
            raise ValueError("`TatamiNumericPointer` is not yet supported (for 'x')")

        keep = [not y for y in self.rna_quality_control_filter.tolist()]

        y = DelayedArray(x)
        filtered = y[:, keep]
        normalized = log1p(filtered / self.size_factors) / log(2)
        sce = SingleCellExperiment(assays={ "counts": filtered, "logcounts": normalized })

<<<<<<< HEAD
        sce.colData = self.rna_quality_control_metrics[keep, :]
=======
        sce.colData = self.rna_quality_control_metrics[keep,:]
        sce.colData["size_factors"] = self.size_factors
>>>>>>> 0c7964f4
        sce.colData["clusters"] = self.clusters

        sce.reducedDims = {
            "pca": self.pca.principal_components,
            "tsne": array(
                [
                    self.tsne.x,
                    self.tsne.y,
                ]
            ).T,
            "umap": array(
                [
                    self.umap.x,
                    self.umap.y,
                ]
            ).T,
        }

        if include_gene_data is True:
            sce.rowData = self.gene_variances

        return sce

    @singledispatchmethod
    def to_sce(
        self, x, assay: str = "counts", include_gene_data: bool = False
    ) -> SingleCellExperiment:
        """Save results as a :py:class:`singlecellexperiment.SingleCellExperiment`.

        Args:
            x: Input object. usually a matrix of raw counts.
            assay (str, optional): assay name for the matrix.
                Defaults to "counts".
            include_gene_data (bool, optional): Whether to include gene variances.
                Defaults to False.

        Returns:
            SingleCellExperiment: An SCE with the results.
        """
        return self.__to_sce(x, assay, include_gene_data)

    @to_sce.register
    def _(
        self,
        x: SingleCellExperiment,
        assay: str = "counts",
        include_gene_data: bool = False,
    ) -> SingleCellExperiment:
        if assay not in x.assayNames:
            raise ValueError(f"SCE does not contain a '{assay}' matrix.")

        mat = x.assay(assay)
        return self.__to_sce(mat, assay, include_gene_data)<|MERGE_RESOLUTION|>--- conflicted
+++ resolved
@@ -94,12 +94,8 @@
         normalized = log1p(filtered / self.size_factors) / log(2)
         sce = SingleCellExperiment(assays={ "counts": filtered, "logcounts": normalized })
 
-<<<<<<< HEAD
-        sce.colData = self.rna_quality_control_metrics[keep, :]
-=======
         sce.colData = self.rna_quality_control_metrics[keep,:]
         sce.colData["size_factors"] = self.size_factors
->>>>>>> 0c7964f4
         sce.colData["clusters"] = self.clusters
 
         sce.reducedDims = {
