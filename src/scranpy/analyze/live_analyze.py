--- conflicted
+++ resolved
@@ -1,11 +1,6 @@
 from typing import Sequence
-<<<<<<< HEAD
 from mattress import tatamize
-from copy import deepcopy
-=======
-from mattress import TatamiNumericPointer, tatamize
 from copy import copy
->>>>>>> 0c0ac4e4
 from numpy import logical_not
 
 from .. import dimensionality_reduction as dimred
