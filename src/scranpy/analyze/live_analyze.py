from typing import Sequence
<<<<<<< HEAD
from mattress import tatamize
from copy import copy
from numpy import logical_not
=======
from mattress import TatamiNumericPointer, tatamize
import numpy
>>>>>>> 26aad1b0

from .. import dimensionality_reduction as dimred
from .. import feature_selection as feat
from .. import marker_detection as mark
from .. import normalization as norm
from .. import quality_control as qc

from .AnalyzeOptions import AnalyzeOptions
from .AnalyzeResults import AnalyzeResults
from .run_neighbor_suite import run_neighbor_suite
<<<<<<< HEAD
from ..types import MatrixTypes, is_matrix_expected_type
=======
from .update import update
from ..types import MatrixTypes, is_matrix_expected_type, validate_object_type
>>>>>>> 26aad1b0

__author__ = "ltla, jkanche"
__copyright__ = "ltla"
__license__ = "MIT"


def live_analyze(
    matrix: MatrixTypes,
    features: Sequence[str],
    options: AnalyzeOptions = AnalyzeOptions(),
) -> AnalyzeResults:
    if not is_matrix_expected_type(matrix):
        raise TypeError("matrix is not an expected type.")

    ptr = tatamize(matrix)
    if len(features) != ptr.nrow():
        raise ValueError(
            "Length of `features` not same as number of `rows` in the matrix."
        )

    # Start of the capture.
    results = AnalyzeResults()

<<<<<<< HEAD
    # Don't be tempted to create a shorter variable name,
    # otherwise the dry-run generator won't work as expected.
=======
>>>>>>> 26aad1b0
    subsets = {}
    if isinstance(options.miscellaneous_options.mito_prefix, str):
        subsets["mito"] = qc.guess_mito_from_symbols(
            features, options.miscellaneous_options.mito_prefix
        )
    results.rna_quality_control_subsets = subsets

    results.rna_quality_control_metrics = qc.per_cell_rna_qc_metrics(
<<<<<<< HEAD
        matrix, options=rna_options
=======
        matrix,
        options = update(options.per_cell_rna_qc_metrics_options, subsets=subsets)
>>>>>>> 26aad1b0
    )

    results.rna_quality_control_thresholds = qc.suggest_rna_qc_filters(
        results.rna_quality_control_metrics,
        options = update(
            options.suggest_rna_qc_filters_options, 
            block = options.miscellaneous_options.block
        )
    )

    results.rna_quality_control_filter = qc.create_rna_qc_filter(
        results.rna_quality_control_metrics,
        results.rna_quality_control_thresholds,
        options = update(
            options.create_rna_qc_filter_options,
            block = options.miscellaneous_options.block
        )
    )

<<<<<<< HEAD
    filtered = qc.filter_cells(ptr, filter=results.rna_quality_control_filter)
=======
    filtered = qc.filter_cells(
        ptr, 
        filter = results.rna_quality_control_filter
    )
>>>>>>> 26aad1b0

    keep = numpy.logical_not(results.rna_quality_control_filter)
    if options.miscellaneous_options.block is not None:
        if isinstance(options.miscellaneous_options.block, numpy.ndarray):
            filtered_block = options.miscellaneous_options.block[keep]
        else:
            filtered_block = numpy.array(options.miscellaneous_options.block)[keep]
    else:
        filtered_block = None 

    if options.log_norm_counts_options.size_factors is None:
        results.size_factors = norm.center_size_factors(
<<<<<<< HEAD
            results.rna_quality_control_metrics.column("sums")[
                logical_not(results.rna_quality_control_filter)
            ],
            options=options.center_size_factors_options,
=======
            results.rna_quality_control_metrics.column("sums")[keep],
            options = update(
                options.center_size_factors_options,
                block = filtered_block
            )
>>>>>>> 26aad1b0
        )
    else:
        results.size_factors = options.log_norm_counts_options.size_factors[keep]

<<<<<<< HEAD
    # Until a delayed array is supported, we can't expose these pointers to
    # users, so we'll just hold onto them.
    normed = norm.log_norm_counts(filtered, options=norm_options)
=======
    normed = norm.log_norm_counts(
        filtered,
        options = update(
            options.log_norm_counts_options, 
            size_factors = results.size_factors
        )
    )
>>>>>>> 26aad1b0

    results.gene_variances = feat.model_gene_variances(
        normed,
        options = update(
            options.model_gene_variances_options,
            block = filtered_block
        )
    )

    results.hvgs = feat.choose_hvgs(
        results.gene_variances.column("residuals"),
        options = options.choose_hvgs_options,
    )

    results.pca = dimred.run_pca(
        normed,
        options = update(
            options.run_pca_options,
            subset = results.hvgs,
            block = filtered_block
        )
    )

    get_tsne, get_umap, graph, remaining_threads = run_neighbor_suite(
        results.pca.principal_components,
        build_neighbor_index_options=options.build_neighbor_index_options,
        find_nearest_neighbors_options=options.find_nearest_neighbors_options,
        run_umap_options=options.run_umap_options,
        run_tsne_options=options.run_tsne_options,
        build_snn_graph_options=options.build_snn_graph_options,
        num_threads=options.find_nearest_neighbors_options.num_threads,  # using this as the parallelization extent.
    )

    results.snn_graph = graph
    results.clusters = results.snn_graph.community_multilevel(
        resolution=options.miscellaneous_options.snn_graph_multilevel_resolution
    ).membership

    results.markers = mark.score_markers(
<<<<<<< HEAD
        normed, grouping=results.clusters, options=marker_options
=======
        normed,
        grouping = results.clusters,
        options = update(
            options.score_markers_options,
            block = filtered_block,
            num_threads = remaining_threads
        )
>>>>>>> 26aad1b0
    )

    results.tsne = get_tsne()
    results.umap = get_umap()
    return results<|MERGE_RESOLUTION|>--- conflicted
+++ resolved
@@ -1,12 +1,6 @@
 from typing import Sequence
-<<<<<<< HEAD
-from mattress import tatamize
-from copy import copy
-from numpy import logical_not
-=======
 from mattress import TatamiNumericPointer, tatamize
 import numpy
->>>>>>> 26aad1b0
 
 from .. import dimensionality_reduction as dimred
 from .. import feature_selection as feat
@@ -17,12 +11,8 @@
 from .AnalyzeOptions import AnalyzeOptions
 from .AnalyzeResults import AnalyzeResults
 from .run_neighbor_suite import run_neighbor_suite
-<<<<<<< HEAD
-from ..types import MatrixTypes, is_matrix_expected_type
-=======
 from .update import update
 from ..types import MatrixTypes, is_matrix_expected_type, validate_object_type
->>>>>>> 26aad1b0
 
 __author__ = "ltla, jkanche"
 __copyright__ = "ltla"
@@ -46,11 +36,6 @@
     # Start of the capture.
     results = AnalyzeResults()
 
-<<<<<<< HEAD
-    # Don't be tempted to create a shorter variable name,
-    # otherwise the dry-run generator won't work as expected.
-=======
->>>>>>> 26aad1b0
     subsets = {}
     if isinstance(options.miscellaneous_options.mito_prefix, str):
         subsets["mito"] = qc.guess_mito_from_symbols(
@@ -59,12 +44,8 @@
     results.rna_quality_control_subsets = subsets
 
     results.rna_quality_control_metrics = qc.per_cell_rna_qc_metrics(
-<<<<<<< HEAD
-        matrix, options=rna_options
-=======
         matrix,
         options = update(options.per_cell_rna_qc_metrics_options, subsets=subsets)
->>>>>>> 26aad1b0
     )
 
     results.rna_quality_control_thresholds = qc.suggest_rna_qc_filters(
@@ -84,14 +65,10 @@
         )
     )
 
-<<<<<<< HEAD
-    filtered = qc.filter_cells(ptr, filter=results.rna_quality_control_filter)
-=======
     filtered = qc.filter_cells(
         ptr, 
         filter = results.rna_quality_control_filter
     )
->>>>>>> 26aad1b0
 
     keep = numpy.logical_not(results.rna_quality_control_filter)
     if options.miscellaneous_options.block is not None:
@@ -104,27 +81,15 @@
 
     if options.log_norm_counts_options.size_factors is None:
         results.size_factors = norm.center_size_factors(
-<<<<<<< HEAD
-            results.rna_quality_control_metrics.column("sums")[
-                logical_not(results.rna_quality_control_filter)
-            ],
-            options=options.center_size_factors_options,
-=======
             results.rna_quality_control_metrics.column("sums")[keep],
             options = update(
                 options.center_size_factors_options,
                 block = filtered_block
             )
->>>>>>> 26aad1b0
         )
     else:
         results.size_factors = options.log_norm_counts_options.size_factors[keep]
 
-<<<<<<< HEAD
-    # Until a delayed array is supported, we can't expose these pointers to
-    # users, so we'll just hold onto them.
-    normed = norm.log_norm_counts(filtered, options=norm_options)
-=======
     normed = norm.log_norm_counts(
         filtered,
         options = update(
@@ -132,7 +97,6 @@
             size_factors = results.size_factors
         )
     )
->>>>>>> 26aad1b0
 
     results.gene_variances = feat.model_gene_variances(
         normed,
@@ -172,9 +136,6 @@
     ).membership
 
     results.markers = mark.score_markers(
-<<<<<<< HEAD
-        normed, grouping=results.clusters, options=marker_options
-=======
         normed,
         grouping = results.clusters,
         options = update(
@@ -182,7 +143,6 @@
             block = filtered_block,
             num_threads = remaining_threads
         )
->>>>>>> 26aad1b0
     )
 
     results.tsne = get_tsne()
