--- conflicted
+++ resolved
@@ -100,6 +100,7 @@
         """
         return TsneEmbedding(self.coordinates[:, 0], self.coordinates[:, 1])
 
+
 def tsne_perplexity_to_neighbors(perplexity: float) -> int:
     """Convert perplexity to the required number of neighbors.
 
@@ -110,6 +111,7 @@
         Number of neighbors to detect.
     """
     return lib.perplexity_to_k(perplexity)
+
 
 @dataclass
 class InitializeTsneArgs:
@@ -162,11 +164,7 @@
         )
 
     if not isinstance(input, NeighborResults):
-<<<<<<< HEAD
-        k = tsne_perplexity_to_neighbors(perplexity)
-=======
-        k = lib.perplexity_to_k(options.perplexity)
->>>>>>> b3e5c86a
+        k = tsne_perplexity_to_neighbors(options.perplexity)
         if not isinstance(input, NeighborIndex):
             if options.verbose is True:
                 logger.info("`input` is a matrix, building nearest neighbor index...")
