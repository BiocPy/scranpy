--- conflicted
+++ resolved
@@ -90,9 +90,6 @@
         )  # assumes that factorize is available somewhere.
         block_offset = block_info.indices.ctypes.data
 
-<<<<<<< HEAD
-    lib.center_size_factors(NC, local_sf, use_block, block_offset)
-=======
     lib.center_size_factors(
         NC,
         local_sf,
@@ -101,6 +98,5 @@
         use_block,
         block_offset
     )
->>>>>>> 0c0ac4e4
 
     return local_sf