--- conflicted
+++ resolved
@@ -24,14 +24,10 @@
 	url = https://github.com/nmslib/hnswlib
 [submodule "extern/CppKmeans"]
 	path = extern/kmeans
-<<<<<<< HEAD
-	url = https://github.com/LTLA/CppKmeans
-=======
 	url = https://github.com/LTLA/CppKmeans
 [submodule "extern/qdtsne"]
 	path = extern/qdtsne
 	url = https://github.com/LTLA/qdtsne
 [submodule "extern/umappp"]
 	path = extern/umappp
-	url = https://github.com/LTLA/umappp
->>>>>>> 3c46a428
+	url = https://github.com/LTLA/umappp